--- conflicted
+++ resolved
@@ -30,7 +30,6 @@
 	}
 }
 
-<<<<<<< HEAD
 // MarshalBinaryBase64 marshals XDR into a binary form and then encodes it
 // using base64.
 func (change LedgerEntryChange) MarshalBinaryBase64() (string, error) {
@@ -40,7 +39,8 @@
 	}
 
 	return base64.StdEncoding.EncodeToString(b), nil
-=======
+}
+
 // GetLedgerEntry returns the ledger entry that was changed in `change`, along
 // with a boolean indicating whether the entry value was valid.
 func (change *LedgerEntryChange) GetLedgerEntry() (LedgerEntry, bool) {
@@ -56,5 +56,4 @@
 	default:
 		return LedgerEntry{}, false
 	}
->>>>>>> 86f2db72
 }