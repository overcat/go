package expingest

import (
	"context"
	"testing"

	"github.com/stellar/go/exp/ingest/adapters"
	"github.com/stellar/go/exp/ingest/io"
	"github.com/stellar/go/exp/ingest/ledgerbackend"
	"github.com/stellar/go/support/errors"
	"github.com/stretchr/testify/mock"
	"github.com/stretchr/testify/suite"
)

func TestBuildStateTestSuite(t *testing.T) {
	suite.Run(t, new(BuildStateTestSuite))
}

type BuildStateTestSuite struct {
	suite.Suite
	historyQ          *mockDBQ
	historyAdapter    *adapters.MockHistoryArchiveAdapter
	ledgerBackend     *ledgerbackend.MockDatabaseBackend
	system            *System
	runner            *mockProcessorsRunner
	stellarCoreClient *mockStellarCoreClient
	checkpointLedger  uint32
	lastLedger        uint32
}

func (s *BuildStateTestSuite) SetupTest() {
	s.historyQ = &mockDBQ{}
	s.runner = &mockProcessorsRunner{}
	s.historyAdapter = &adapters.MockHistoryArchiveAdapter{}
	s.ledgerBackend = &ledgerbackend.MockDatabaseBackend{}
	s.stellarCoreClient = &mockStellarCoreClient{}
	s.checkpointLedger = uint32(63)
	s.lastLedger = 0
	s.system = &System{
		ctx:               context.Background(),
		historyQ:          s.historyQ,
		historyAdapter:    s.historyAdapter,
<<<<<<< HEAD
		ledgerBackend:     s.ledgerBackend,
		graph:             s.graph,
=======
>>>>>>> 8a6476e5
		runner:            s.runner,
		stellarCoreClient: s.stellarCoreClient,
	}
	s.system.initMetrics()

	s.historyQ.On("Begin").Return(nil).Once()
	s.historyQ.On("Rollback").Return(nil).Once()
}

func (s *BuildStateTestSuite) TearDownTest() {
	t := s.T()
	s.historyQ.AssertExpectations(t)
	s.historyAdapter.AssertExpectations(t)
	s.runner.AssertExpectations(t)
	s.stellarCoreClient.AssertExpectations(t)
}

func (s *BuildStateTestSuite) mockCommonHistoryQ() {
	s.historyQ.On("GetLastLedgerExpIngest").Return(s.lastLedger, nil).Once()
	s.historyQ.On("GetExpIngestVersion").Return(CurrentVersion, nil).Once()
	s.historyQ.On("UpdateLastLedgerExpIngest", s.lastLedger).Return(nil).Once()
	s.historyQ.On("UpdateExpStateInvalid", false).Return(nil).Once()
	s.historyQ.On("TruncateExpingestStateTables").Return(nil).Once()
	s.stellarCoreClient.On(
		"SetCursor",
		mock.AnythingOfType("*context.timerCtx"),
		defaultCoreCursorName,
		int32(62),
	).Return(nil).Once()
}

func (s *BuildStateTestSuite) TestCheckPointLedgerIsZero() {
	// Recreate mock in this single test to remove Rollback assertion.
	*s.historyQ = mockDBQ{}

	next, err := buildState{checkpointLedger: 0}.run(s.system)
	s.Assert().Error(err)
	s.Assert().EqualError(err, "unexpected checkpointLedger value")
	s.Assert().Equal(transition{node: startState{}, sleepDuration: defaultSleep}, next)
}

func (s *BuildStateTestSuite) TestBeginReturnsError() {
	// Recreate mock in this single test to remove Rollback assertion.
	*s.historyQ = mockDBQ{}
	s.historyQ.On("Begin").Return(errors.New("my error")).Once()

	next, err := buildState{checkpointLedger: s.checkpointLedger}.run(s.system)
	s.Assert().Error(err)
	s.Assert().EqualError(err, "Error starting a transaction: my error")
	s.Assert().Equal(transition{node: startState{}, sleepDuration: defaultSleep}, next)
}

func (s *BuildStateTestSuite) TestGetLastLedgerExpIngestReturnsError() {
	s.historyQ.On("GetLastLedgerExpIngest").Return(s.lastLedger, errors.New("my error")).Once()

	next, err := buildState{checkpointLedger: s.checkpointLedger}.run(s.system)
	s.Assert().Error(err)
	s.Assert().EqualError(err, "Error getting last ingested ledger: my error")
	s.Assert().Equal(transition{node: startState{}, sleepDuration: defaultSleep}, next)
}
func (s *BuildStateTestSuite) TestGetExpIngestVersionReturnsError() {
	s.historyQ.On("GetLastLedgerExpIngest").Return(s.lastLedger, nil).Once()
	s.historyQ.On("GetExpIngestVersion").Return(CurrentVersion, errors.New("my error")).Once()

	next, err := buildState{checkpointLedger: s.checkpointLedger}.run(s.system)
	s.Assert().Error(err)
	s.Assert().EqualError(err, "Error getting exp ingest version: my error")
	s.Assert().Equal(transition{node: startState{}, sleepDuration: defaultSleep}, next)
}

func (s *BuildStateTestSuite) TestAnotherInstanceHasCompletedBuildState() {
	s.historyQ.On("GetLastLedgerExpIngest").Return(s.checkpointLedger, nil).Once()
	s.historyQ.On("GetExpIngestVersion").Return(CurrentVersion, nil).Once()

	next, err := buildState{checkpointLedger: s.checkpointLedger}.run(s.system)
	s.Assert().NoError(err)
	s.Assert().Equal(transition{node: startState{}, sleepDuration: defaultSleep}, next)
}

func (s *BuildStateTestSuite) TestUpdateLastLedgerExpIngestReturnsError() {
	s.historyQ.On("GetLastLedgerExpIngest").Return(s.lastLedger, nil).Once()
	s.historyQ.On("GetExpIngestVersion").Return(CurrentVersion, nil).Once()
	s.historyQ.On("UpdateLastLedgerExpIngest", s.lastLedger).Return(errors.New("my error")).Once()
	s.stellarCoreClient.On(
		"SetCursor",
		mock.AnythingOfType("*context.timerCtx"),
		defaultCoreCursorName,
		int32(62),
	).Return(nil).Once()

	next, err := buildState{checkpointLedger: s.checkpointLedger}.run(s.system)

	s.Assert().Error(err)
	s.Assert().EqualError(err, "Error updating last ingested ledger: my error")
	s.Assert().Equal(transition{node: startState{}, sleepDuration: defaultSleep}, next)
}

func (s *BuildStateTestSuite) TestUpdateExpStateInvalidReturnsError() {
	s.historyQ.On("GetLastLedgerExpIngest").Return(s.lastLedger, nil).Once()
	s.historyQ.On("GetExpIngestVersion").Return(CurrentVersion, nil).Once()
	s.historyQ.On("UpdateLastLedgerExpIngest", s.lastLedger).Return(nil).Once()
	s.historyQ.On("UpdateExpStateInvalid", false).Return(errors.New("my error")).Once()
	s.stellarCoreClient.On(
		"SetCursor",
		mock.AnythingOfType("*context.timerCtx"),
		defaultCoreCursorName,
		int32(62),
	).Return(nil).Once()

	next, err := buildState{checkpointLedger: s.checkpointLedger}.run(s.system)

	s.Assert().Error(err)
	s.Assert().EqualError(err, "Error updating state invalid value: my error")
	s.Assert().Equal(transition{node: startState{}, sleepDuration: defaultSleep}, next)
}

func (s *BuildStateTestSuite) TestTruncateExpingestStateTablesReturnsError() {
	s.historyQ.On("GetLastLedgerExpIngest").Return(s.lastLedger, nil).Once()
	s.historyQ.On("GetExpIngestVersion").Return(CurrentVersion, nil).Once()
	s.historyQ.On("UpdateLastLedgerExpIngest", s.lastLedger).Return(nil).Once()
	s.historyQ.On("UpdateExpStateInvalid", false).Return(nil).Once()
	s.historyQ.On("TruncateExpingestStateTables").Return(errors.New("my error")).Once()

	s.stellarCoreClient.On(
		"SetCursor",
		mock.AnythingOfType("*context.timerCtx"),
		defaultCoreCursorName,
		int32(62),
	).Return(nil).Once()

	next, err := buildState{checkpointLedger: s.checkpointLedger}.run(s.system)

	s.Assert().Error(err)
	s.Assert().EqualError(err, "Error clearing ingest tables: my error")
	s.Assert().Equal(transition{node: startState{}, sleepDuration: defaultSleep}, next)
}

func (s *BuildStateTestSuite) TestRunHistoryArchiveIngestionReturnsError() {
	s.mockCommonHistoryQ()
<<<<<<< HEAD
	s.graph.On("Clear").Return().Once()
	s.ledgerBackend.On("PrepareRange", uint32(63), uint32(0)).Return(nil).Once()
=======
>>>>>>> 8a6476e5
	s.runner.
		On("RunHistoryArchiveIngestion", s.checkpointLedger).
		Return(io.StatsChangeProcessorResults{}, errors.New("my error")).
		Once()
	next, err := buildState{checkpointLedger: s.checkpointLedger}.run(s.system)

	s.Assert().Error(err)
	s.Assert().EqualError(err, "Error ingesting history archive: my error")
	s.Assert().Equal(transition{node: startState{}, sleepDuration: defaultSleep}, next)
}

func (s *BuildStateTestSuite) TestUpdateLastLedgerExpIngestAfterIngestReturnsError() {
	s.mockCommonHistoryQ()
<<<<<<< HEAD
	s.graph.On("Clear").Return(nil).Once()
	s.ledgerBackend.On("PrepareRange", uint32(63), uint32(0)).Return(nil).Once()
=======
>>>>>>> 8a6476e5
	s.runner.
		On("RunHistoryArchiveIngestion", s.checkpointLedger).
		Return(io.StatsChangeProcessorResults{}, nil).
		Once()
	s.historyQ.On("UpdateExpIngestVersion", CurrentVersion).
		Return(nil).
		Once()
	s.historyQ.On("UpdateLastLedgerExpIngest", s.checkpointLedger).
		Return(errors.New("my error")).
		Once()
	next, err := buildState{checkpointLedger: s.checkpointLedger}.run(s.system)

	s.Assert().Error(err)
	s.Assert().EqualError(err, "Error updating last ingested ledger: my error")
	s.Assert().Equal(transition{node: startState{}, sleepDuration: defaultSleep}, next)
}

func (s *BuildStateTestSuite) TestUpdateExpIngestVersionIngestReturnsError() {
	s.mockCommonHistoryQ()
<<<<<<< HEAD
	s.graph.On("Clear").Return(nil).Once()
	s.ledgerBackend.On("PrepareRange", uint32(63), uint32(0)).Return(nil).Once()
=======
>>>>>>> 8a6476e5
	s.runner.
		On("RunHistoryArchiveIngestion", s.checkpointLedger).
		Return(io.StatsChangeProcessorResults{}, nil).
		Once()
	s.historyQ.On("UpdateExpIngestVersion", CurrentVersion).
		Return(errors.New("my error")).
		Once()
	next, err := buildState{checkpointLedger: s.checkpointLedger}.run(s.system)

	s.Assert().Error(err)
	s.Assert().EqualError(err, "Error updating expingest version: my error")
	s.Assert().Equal(transition{node: startState{}, sleepDuration: defaultSleep}, next)
}

func (s *BuildStateTestSuite) TestUpdateCommitReturnsError() {
	s.mockCommonHistoryQ()
	s.ledgerBackend.On("PrepareRange", uint32(63), uint32(0)).Return(nil).Once()
	s.runner.
		On("RunHistoryArchiveIngestion", s.checkpointLedger).
		Return(io.StatsChangeProcessorResults{}, nil).
		Once()
	s.historyQ.On("UpdateLastLedgerExpIngest", s.checkpointLedger).
		Return(nil).
		Once()
	s.historyQ.On("UpdateExpIngestVersion", CurrentVersion).
		Return(nil).
		Once()
	s.historyQ.On("Commit").
		Return(errors.New("my error")).
		Once()
	next, err := buildState{checkpointLedger: s.checkpointLedger}.run(s.system)

	s.Assert().Error(err)
	s.Assert().EqualError(err, "Error committing db transaction: my error")
	s.Assert().Equal(transition{node: startState{}, sleepDuration: defaultSleep}, next)
}

<<<<<<< HEAD
func (s *BuildStateTestSuite) TestOBGraphApplyReturnsError() {
	s.mockCommonHistoryQ()
	s.ledgerBackend.On("PrepareRange", uint32(63), uint32(0)).Return(nil).Once()
	s.runner.
		On("RunHistoryArchiveIngestion", s.checkpointLedger).
		Return(io.StatsChangeProcessorResults{}, nil).
		Once()
	s.historyQ.On("UpdateLastLedgerExpIngest", s.checkpointLedger).
		Return(nil).
		Once()
	s.historyQ.On("UpdateExpIngestVersion", CurrentVersion).
		Return(nil).
		Once()
	s.historyQ.On("Commit").
		Return(nil).
		Once()

	s.graph.On("Clear").Return().Once()
	s.graph.On("Apply", s.checkpointLedger).Return(errors.New("my error")).Once()
	next, err := buildState{checkpointLedger: s.checkpointLedger}.run(s.system)

	s.Assert().Error(err)
	s.Assert().EqualError(err, "Error applying order book changes: my error")
	s.Assert().Equal(transition{node: startState{}, sleepDuration: defaultSleep}, next)
}

=======
>>>>>>> 8a6476e5
func (s *BuildStateTestSuite) TestBuildStateSucceeds() {
	s.mockCommonHistoryQ()
	s.ledgerBackend.On("PrepareRange", uint32(63), uint32(0)).Return(nil).Once()
	s.runner.
		On("RunHistoryArchiveIngestion", s.checkpointLedger).
		Return(io.StatsChangeProcessorResults{}, nil).
		Once()
	s.historyQ.On("UpdateLastLedgerExpIngest", s.checkpointLedger).
		Return(nil).
		Once()
	s.historyQ.On("UpdateExpIngestVersion", CurrentVersion).
		Return(nil).
		Once()
	s.historyQ.On("Commit").
		Return(nil).
		Once()

	next, err := buildState{checkpointLedger: s.checkpointLedger}.run(s.system)

	s.Assert().NoError(err)
	s.Assert().Equal(
		transition{
			node:          resumeState{latestSuccessfullyProcessedLedger: s.checkpointLedger},
			sleepDuration: defaultSleep,
		},
		next,
	)
}<|MERGE_RESOLUTION|>--- conflicted
+++ resolved
@@ -40,11 +40,7 @@
 		ctx:               context.Background(),
 		historyQ:          s.historyQ,
 		historyAdapter:    s.historyAdapter,
-<<<<<<< HEAD
 		ledgerBackend:     s.ledgerBackend,
-		graph:             s.graph,
-=======
->>>>>>> 8a6476e5
 		runner:            s.runner,
 		stellarCoreClient: s.stellarCoreClient,
 	}
@@ -184,11 +180,7 @@
 
 func (s *BuildStateTestSuite) TestRunHistoryArchiveIngestionReturnsError() {
 	s.mockCommonHistoryQ()
-<<<<<<< HEAD
-	s.graph.On("Clear").Return().Once()
-	s.ledgerBackend.On("PrepareRange", uint32(63), uint32(0)).Return(nil).Once()
-=======
->>>>>>> 8a6476e5
+	s.ledgerBackend.On("PrepareRange", uint32(63), uint32(0)).Return(nil).Once()
 	s.runner.
 		On("RunHistoryArchiveIngestion", s.checkpointLedger).
 		Return(io.StatsChangeProcessorResults{}, errors.New("my error")).
@@ -202,11 +194,7 @@
 
 func (s *BuildStateTestSuite) TestUpdateLastLedgerExpIngestAfterIngestReturnsError() {
 	s.mockCommonHistoryQ()
-<<<<<<< HEAD
-	s.graph.On("Clear").Return(nil).Once()
-	s.ledgerBackend.On("PrepareRange", uint32(63), uint32(0)).Return(nil).Once()
-=======
->>>>>>> 8a6476e5
+	s.ledgerBackend.On("PrepareRange", uint32(63), uint32(0)).Return(nil).Once()
 	s.runner.
 		On("RunHistoryArchiveIngestion", s.checkpointLedger).
 		Return(io.StatsChangeProcessorResults{}, nil).
@@ -226,11 +214,7 @@
 
 func (s *BuildStateTestSuite) TestUpdateExpIngestVersionIngestReturnsError() {
 	s.mockCommonHistoryQ()
-<<<<<<< HEAD
-	s.graph.On("Clear").Return(nil).Once()
-	s.ledgerBackend.On("PrepareRange", uint32(63), uint32(0)).Return(nil).Once()
-=======
->>>>>>> 8a6476e5
+	s.ledgerBackend.On("PrepareRange", uint32(63), uint32(0)).Return(nil).Once()
 	s.runner.
 		On("RunHistoryArchiveIngestion", s.checkpointLedger).
 		Return(io.StatsChangeProcessorResults{}, nil).
@@ -268,35 +252,6 @@
 	s.Assert().Equal(transition{node: startState{}, sleepDuration: defaultSleep}, next)
 }
 
-<<<<<<< HEAD
-func (s *BuildStateTestSuite) TestOBGraphApplyReturnsError() {
-	s.mockCommonHistoryQ()
-	s.ledgerBackend.On("PrepareRange", uint32(63), uint32(0)).Return(nil).Once()
-	s.runner.
-		On("RunHistoryArchiveIngestion", s.checkpointLedger).
-		Return(io.StatsChangeProcessorResults{}, nil).
-		Once()
-	s.historyQ.On("UpdateLastLedgerExpIngest", s.checkpointLedger).
-		Return(nil).
-		Once()
-	s.historyQ.On("UpdateExpIngestVersion", CurrentVersion).
-		Return(nil).
-		Once()
-	s.historyQ.On("Commit").
-		Return(nil).
-		Once()
-
-	s.graph.On("Clear").Return().Once()
-	s.graph.On("Apply", s.checkpointLedger).Return(errors.New("my error")).Once()
-	next, err := buildState{checkpointLedger: s.checkpointLedger}.run(s.system)
-
-	s.Assert().Error(err)
-	s.Assert().EqualError(err, "Error applying order book changes: my error")
-	s.Assert().Equal(transition{node: startState{}, sleepDuration: defaultSleep}, next)
-}
-
-=======
->>>>>>> 8a6476e5
 func (s *BuildStateTestSuite) TestBuildStateSucceeds() {
 	s.mockCommonHistoryQ()
 	s.ledgerBackend.On("PrepareRange", uint32(63), uint32(0)).Return(nil).Once()
