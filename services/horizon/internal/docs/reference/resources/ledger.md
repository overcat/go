---
title: Ledger
---

A **ledger** resource contains information about a given ledger.

To learn more about the concept of ledgers in the Stellar network, take a look at the [Stellar ledger concept guide](https://www.stellar.org/developers/learn/concepts/ledger.html).

## Attributes

| Attribute                    | Type   |                                                                                                                              |
|------------------------------|--------|------------------------------------------------------------------------------------------------------------------------------|
| id                           | string | The id is a unique identifier for this ledger.                                                                               |
| paging_token                 | number | A [paging token](./page.md) suitable for use as a `cursor` parameter.                                                        |
<<<<<<< HEAD
| hash                         | string | A hex-encoded SHA-256 hash of the ledger's [XDR](../xdr.md)-encoded form.                                           |
=======
| hash                         | string | A hex-encoded, lowercase SHA-256 hash of the ledger's [XDR](../../learn/xdr.md)-encoded form.                                           |
>>>>>>> 1897d39f
| prev_hash                    | string | The hash of the ledger that chronologically came before this one.                                                            |
| sequence                     | number | Sequence number of this ledger, suitable for use as the as the :id parameter for url templates that require a ledger number. |
| successful_transaction_count | number | The number of successful transactions in this ledger.                                                                        |
| failed_transaction_count     | number | The number of failed transactions in this ledger.                                                                            |
| operation_count              | number | The number of operations applied in this ledger.                                                                             |
| closed_at                    | string | An [ISO 8601](https://en.wikipedia.org/wiki/ISO_8601) formatted string of when this ledger was closed.                       |
| total_coins                  | string | The total number of lumens in circulation.                                                                                   |
| fee_pool                     | string | The sum of all transaction fees *(in lumens)* since the last inflation operation. They are redistributed during [inflation]. |
| base_fee                     | number | The [fee] the network charges per operation in a transaction.                                                                |
| base_reserve                 | string | The [reserve][fee] the network uses when calculating an account's minimum balance.                                           |
| max_tx_set_size              | number | The maximum number of transactions validators have agreed to process in a given ledger.                                      |
| protocol_version             | number | The protocol version that the stellar network was running when this ledger was committed.                                    |
| header_xdr                   | string | A base64 encoded string of the raw `LedgerHeader` xdr struct for this ledger.                                                |
| base_fee_in_stroops          | number | The [fee] the network charges per operation in a transaction.  Expressed in stroops.                                         |
| base_reserve_in_stroops      | number | The [reserve][fee] the network uses when calculating an account's minimum balance. Expressed in stroops.                     |

## Links
|              | Example                                           | Relation                        | templated |
|--------------|---------------------------------------------------|---------------------------------|-----------|
| self         | `/ledgers/500`                                    |                                 |           |
| effects      | `/ledgers/500/effects/{?cursor,limit,order}`      | The effects in this transaction | true      |
| operations   | `/ledgers/500/operations/{?cursor,limit,order}`   | The operations in this ledger   | true      |
| transactions | `/ledgers/500/transactions/{?cursor,limit,order}` | The transactions in this ledger | true      |


## Example

```json
{
  "_links": {
    "effects": {
      "href": "/ledgers/500/effects/{?cursor,limit,order}",
      "templated": true
    },
    "operations": {
      "href": "/ledgers/500/operations/{?cursor,limit,order}",
      "templated": true
    },
    "self": {
      "href": "/ledgers/500"
    },
    "transactions": {
      "href": "/ledgers/500/transactions/{?cursor,limit,order}",
      "templated": true
    }
  },
  "id": "689f00d4824b8e69330bf4ad7eb10092ff2f8fdb76d4668a41eebb9469ef7f30",
  "paging_token": "2147483648000",
  "hash": "689f00d4824b8e69330bf4ad7eb10092ff2f8fdb76d4668a41eebb9469ef7f30",
  "prev_hash": "b608e110c7cc58200c912140f121af50dc5ef407aabd53b76e1741080aca1cf0",
  "sequence": 500,
  "transaction_count": 0,
  "successful_transaction_count": 0,
  "failed_transaction_count": 0,
  "operation_count": 0,
  "closed_at": "2015-07-09T21:39:28Z",
  "total_coins": "100000000000.0000000",
  "fee_pool": "0.0025600",
  "base_fee": 100,
  "base_reserve": "10.0000000",
  "max_tx_set_size": 50,
  "protocol_version": 8,
  "header_xdr": "...",
  "base_fee_in_stroops": 100,
  "base_reserve_in_stroops": 100000000
}
```

## Endpoints
| Resource                | Type       | Resource URI Template              |
|-------------------------|------------|------------------------------------|
| [All ledgers](../endpoints/ledgers-all.md)         | Collection | `/ledgers`                         |
| [Single Ledger](../endpoints/ledgers-single.md)       | Single     | `/ledgers/:id`                     |
| [Ledger Transactions](../endpoints/transactions-for-ledger.md) | Collection | `/ledgers/:ledger_id/transactions` |
| [Ledger Operations](../endpoints/operations-for-ledger.md)   | Collection | `/ledgers/:ledger_id/operations`   |
| [Ledger Payments](../endpoints/payments-for-ledger.md)     | Collection | `/ledgers/:ledger_id/payments`     |
| [Ledger Effects](../endpoints/effects-for-ledger.md)      | Collection | `/ledgers/:ledger_id/effects`      |



[inflation]: https://www.stellar.org/developers/learn/concepts/inflation.html
[fee]: https://www.stellar.org/developers/learn/concepts/fees.html<|MERGE_RESOLUTION|>--- conflicted
+++ resolved
@@ -12,11 +12,7 @@
 |------------------------------|--------|------------------------------------------------------------------------------------------------------------------------------|
 | id                           | string | The id is a unique identifier for this ledger.                                                                               |
 | paging_token                 | number | A [paging token](./page.md) suitable for use as a `cursor` parameter.                                                        |
-<<<<<<< HEAD
-| hash                         | string | A hex-encoded SHA-256 hash of the ledger's [XDR](../xdr.md)-encoded form.                                           |
-=======
-| hash                         | string | A hex-encoded, lowercase SHA-256 hash of the ledger's [XDR](../../learn/xdr.md)-encoded form.                                           |
->>>>>>> 1897d39f
+| hash                         | string | A hex-encoded, lowercase SHA-256 hash of the ledger's [XDR](../../learn/xdr.md)-encoded form.                                |
 | prev_hash                    | string | The hash of the ledger that chronologically came before this one.                                                            |
 | sequence                     | number | Sequence number of this ledger, suitable for use as the as the :id parameter for url templates that require a ledger number. |
 | successful_transaction_count | number | The number of successful transactions in this ledger.                                                                        |
