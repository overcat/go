# Changelog

All notable changes to this project will be documented in this
file. This project adheres to [Semantic Versioning](http://semver.org/).x

## Unreleased

* Dropped support for Go 1.13.

<<<<<<< HEAD
## v1.9.1

* Fixed a bug that caused a fresh instance of Horizon to be unable to sync with testnet (Protocol 14) correctly. ([#3096](https://github.com/stellar/go/pull/3096))
* Use underscore in JSON fields for claim predicate to make the API consistent. ([#3086](https://github.com/stellar/go/pull/3086))

=======
>>>>>>> 3b3e8ebc
## v1.9.0

This is release adds support for the upcoming Protocol 14 upgrade. However, Horizon still maintains backwards compatibility with Protocol 13, which means it is still safe to run this release before Protocol 14 is deployed.

**After upgrading Horizon will rebuild it's state. During this process (which can take several minutes) it will not ingest new ledgers.**

The two main features of Protocol 14 are [CAP 23 Claimable Balances](https://github.com/stellar/stellar-protocol/blob/master/core/cap-0023.md) and [CAP 33 Sponsored Reserves](https://github.com/stellar/stellar-protocol/blob/master/core/cap-0033.md).
Claimable balances provide a mechanism for setting up a payment which can be claimed in the future. This allows you to make payments to accounts which are currently not able to accept them.
Sponsored Reserves allows an account to pay the reserves on behalf of another account.

In this release there is a new claimable balance resource which has a unique id, an asset (describing which asset can be claimed), an amount (the amount of the asset that can be claimed), and a list of claimants (an immutable list of accounts that could potentially claim the balance).
The `GET /claimable_balances/{id}` endpoint was added to Horizon's API to allow looking up a claimable balance by its id. See the sample response below:

```json
{
  "_links": {
    "self": {
      "href": "/claimable_balances/000000000102030000000000000000000000000000000000000000000000000000000000"
    }
  },
  "id": "000000000102030000000000000000000000000000000000000000000000000000000000",
  "asset": "native",
  "amount": "10.0000000",
  "sponsor": "GC3C4AKRBQLHOJ45U4XG35ESVWRDECWO5XLDGYADO6DPR3L7KIDVUMML",
  "last_modified_ledger": 123,
  "claimants": [
    {
      "destination": "GC3C4AKRBQLHOJ45U4XG35ESVWRDECWO5XLDGYADO6DPR3L7KIDVUMML",
      "predicate": {
        "unconditional": true
      }
    }
  ],
  "paging_token": "123-000000000102030000000000000000000000000000000000000000000000000000000000"
}
```

There is also a `GET /claimable_balances` endpoint which searches for claimable balances by asset, sponsor, or claimant destination.

To support [CAP 33 Sponsored Reserves](https://github.com/stellar/stellar-protocol/blob/master/core/cap-0033.md) we have added an optional `sponsor` attribute in the following Horizon resources: accounts, account signers, offers, trustlines, and claimable balances.
If the `sponsor` field is present it means that the account with id `sponsor` is paying for the reserves for the sponsored account / account signer / offer / trustline / claimable balance. We have also added an optional `sponsor` query parameter to the following endpoints:
* `GET /accounts`
* `GET /offers`
* `GET /claimable_balances`

If the `sponsor` query param is provided, Horizon will search for objects sponsored by the given account id.

## v1.8.2

* Fixed a bug which prevented Horizon from accepting TLS connections.

## v1.8.1

* Fixed a bug in a code ingesting fee bump transactions.

## v1.8.0

### Changes

* Added new and changed existing metrics:
  * `horizon_build_info` - contains build information in labels (`version` - Horizon version, `goversion` - Go runtime version),
  * `horizon_ingest_enable` - equals `1` if ingestion system is running, `0` otherwise,
  * `horizon_ingest_state_invalid` - equals `1` if state is invalid, `0` otherwise,
  * `horizon_db_max_open_connections` - determines the maximum possible opened DB connections,
  * `horizon_db_wait_duration_seconds_total` - changed the values to be in seconds instead of nanoseconds.
* Fixed a data race when shutting down the HTTP server. ([#2958](https://github.com/stellar/go/pull/2958)).
* Fixed emitting incorrect errors related to OrderBook Stream when shutting down the app. ([#2964](https://github.com/stellar/go/pull/2964))

### Experimental

The previous implementation of Captive Stellar-Core streams meta stream using a filesystem pipe. This implies that both Horizon and Stellar-Core had to be deployed to the same server. One of the disadvantages of such requirement is a need for detailed per-process monitoring to be able to connect potential issues (like memory leaks) to the specific service.

To solve this it's now possible to start a [`captivecore`](https://github.com/stellar/go/tree/master/exp/services/captivecore) on another machine and configure Horizon to use it in ingestion. This requires two config options set:
* `ENABLE_CAPTIVE_CORE_INGESTION=true`,
* `REMOTE_CAPTIVE_CORE_URL` - pointing to `captivecore` server.

## v1.7.1

This patch release fixes a regression introduced in 1.7.0, breaking the
 `/offers` endpoint. Thus, we recommend upgrading as soon as possible.
 
### Changes
* Fix path parameter mismatch in `/offers` endpoint
  [#2927](https://github.com/stellar/go/pull/2927).

## v1.7.0

### DB schema migration (expected migration time: < 10 mins)
  * Add new multicolumn index to improve the `/trades`'s
    endpoint performance [#2869](https://github.com/stellar/go/pull/2869).
  * Add constraints on database columns which cannot hold
    negative values [#2827](https://github.com/stellar/go/pull/2827).

### Changes
* Update Go toolchain to 1.14.6 in order to fix [golang/go#34775](https://github.com/golang/go/issues/34775),
  which caused some database queries to be executed instead of rolled back.
* Fix panic on missing command line arguments [#2872](https://github.com/stellar/go/pull/2872)
* Fix race condition where submitting a transaction to Horizon can result in a bad sequence error even though Stellar Core accepted the transaction. [#2877](https://github.com/stellar/go/pull/2877)
* Add new DB metrics ([#2844](https://github.com/stellar/go/pull/2844)):
  * `db_in_use_connections` - number of opened DB connections in use (not idle),
  * `db_wait_count` - number of connections waited for,
  * `db_wait_duration` - total time blocked waiting for a new connection.

## v1.6.0

* Add `--parallel-workers` and `--parallel-job-size` to `horizon db reingest range`. `--parallel-workers` will parallelize reingestion using the supplied number of workers. ([#2724](https://github.com/stellar/go/pull/2724))
* Remove Stellar Core's database dependency for non-ingesting instances of Horizon.  ([#2759](https://github.com/stellar/go/pull/2759))
  Horizon doesn't require access to a Stellar Core database if it is only serving HTTP request, this allows the separation of front-end and ingesting instances. 
  The following config parameters were removed:
  - `core-db-max-open-connections`
  - `core-db-max-idle-connections`
* HAL response population is implemented using Go `strings` package instead of `regexp`, improving its performance. ([#2806](https://github.com/stellar/go/pull/2806))
* Fix a bug in `POST /transactions` that could cause `tx_bad_seq` errors instead of processing a valid transaction. ([#2805](https://github.com/stellar/go/pull/2805))
* The `--connection-timeout` param is ignored in `POST /transactions`. The requests sent to that endpoint will always timeout after 30 seconds. ([#2818](https://github.com/stellar/go/pull/2818))

### Experimental

* Add experimental support for live ingestion using a Stellar Core subprocess instead of a persistent Stellar Core database.

  Stellar-core now contains an experimental feature which allows replaying ledger's metadata in-memory. This feature starts paving the way to remove the dependency between Stellar Core's database and Horizon. Requires [Stellar Core v13.2.0](https://github.com/stellar/stellar-core/releases/tag/v13.2.0).

  To try out this new experimental feature, you need to specify the following parameters when starting ingesting Horizon instance:

  - `--enable-captive-core-ingestion` or `ENABLE_CAPTIVE_CORE_INGESTION=true`.
  - `--stellar-core-binary-path` or `STELLAR_CORE_BINARY_PATH`.

## v1.5.0

### Changes

* Remove `--ingest-failed-transactions` flag. From now on Horizon will always ingest failed transactions. WARNING: If your application is using Horizon DB directly (not recommended!) remember that now it will also contain failed txs. ([#2702](https://github.com/stellar/go/pull/2702)).
* Add transaction set operation count to `history_ledger`([#2690](https://github.com/stellar/go/pull/2690)).
Extend ingestion to store the total number of operations in the transaction set and expose it in the ledger resource via `tx_set_operation_count`. This feature allows you to assess the used capacity of a transaction set.
* Fix `/metrics` end-point ([#2717](https://github.com/stellar/go/pull/2717)).
* Gracefully handle incorrect assets in the query parameters of GET `/offers` ([#2634](https://github.com/stellar/go/pull/2634)).
* Fix logging message in OrderBookStream ([#2699](https://github.com/stellar/go/pull/2699)).
* Fix data race in root endpoint ([#2745](https://github.com/stellar/go/pull/2745)).

### Experimental

* Add experimental support for database reingestion using a Stellar Core subprocess instead of a persistent Stellar Core database ([#2695](https://github.com/stellar/go/pull/2695)).

  [Stellar Core v12.3.0](https://github.com/stellar/stellar-core/releases/tag/v12.3.0) added an experimental feature which allows replaying ledger's metadata in-memory. This feature speeds up reingestion and starts paving the way to remove the dependency between Stellar Core's database and Horizon.

  For now, this is only supported while running `horizon db reingest`. To try out this new experimental feature, you need to specify the following parameters:

  - `--enable-captive-core-ingestion` or `ENABLE_CAPTIVE_CORE_INGESTION=true`.
  - `--stellar-core-binary-path` or `STELLAR_CORE_BINARY_PATH`.

### SDK Maintainers: action needed

- Add the new field `tx_set_operation_count` to the `ledger` resource ([#2690](https://github.com/stellar/go/pull/2690)). This field can be a `number` or `null`.

## v1.4.0

* Drop support for MuxedAccounts strkeys (spec'ed in [SEP23](https://github.com/stellar/stellar-protocol/blob/master/ecosystem/sep-0023.md)).
  SEP23 is still a draft and we don't want to encourage storing strkeys which may not be definite.
* Replace `SequenceProvider` implementation with one which queries the Horizon DB for sequence numbers instead of the Stellar Core DB.
* Use the Horizon DB instead of Horizon's in memory order book graph to query orderbook details for the /order_book endpoint.
* Remove JSON variant of `GET /metrics`, both in the server and client code. It's using Prometheus format by default now.
* Decreased a memory usage of initial state ingestion stage and state verifier ([#2618](https://github.com/stellar/go/pull/2618)).
* Remove `--exp-ingest-in-memory-only` Horizon flag. The in memory order book graph which powers the path finding endpoints is now updated using the Horizon DB instead of directly via ingestion ([#2630](https://github.com/stellar/go/pull/2630)).

## v1.3.0

### Breaking changes

* The type for the following attributes has been changed from `int64` to `string` ([#2555](https://github.com/stellar/go/pull/2555)):
  - Attribute `fee_charged` in [Transaction](https://www.stellar.org/developers/horizon/reference/resources/transaction.html) resource.
  - Attribute `max_fee` in [Transaction](https://www.stellar.org/developers/horizon/reference/resources/transaction.html) resource.

### Changes

* Add `last_modified_time` to account responses. `last_modified_time` is the closing time of the most recent ledger in which the account was modified ([#2528](https://github.com/stellar/go/pull/2528)).
* Balances in the Account resource are now sorted by asset code and asset issuer ([#2516](https://github.com/stellar/go/pull/2516)).
* Ingestion system has its dedicated DB connection pool ([#2560](https://github.com/stellar/go/pull/2560)).
* A new metric has been added to `/metrics` ([#2537](https://github.com/stellar/go/pull/2537) and [#2553](https://github.com/stellar/go/pull/2553)):
  - `ingest.local_latest_ledger`: a gauge with the local latest ledger,
  - `txsub.v0`: a meter counting `v0` transactions in `POST /transaction`,
  - `txsub.v1`: a meter counting `v1` transactions in `POST /transaction`,
  - `txsub.feebump`: a meter counting `feebump` transactions in `POST /transaction`.
* Fix a memory leak in the code responsible for streaming ([#2548](https://github.com/stellar/go/pull/2548), [#2575](https://github.com/stellar/go/pull/2575) and [#2576](https://github.com/stellar/go/pull/2576)).

## v1.2.2

* Fix bug which occurs when ingesting ledgers containing both fee bump and normal transactions.

## v1.2.1

### Database migration notes

This version removes two unused columns that could overflow in catchup complete deployments. If your Horizon database contains entire public network history, you should upgrade to this version as soon as possible and run `horizon db migrate up`.

### Changes

* Remove `id` columns from `history_operation_participants` and `history_transaction_participants` to prevent possible integer overflow [#2532](https://github.com/stellar/go/pull/2532).
## v1.2.0

### Scheduled Breaking Changes

* The type for the following attributes will be changed from `int64` to `string` in 1.3.0:
  - Attribute `fee_charged` in [Transaction](https://www.stellar.org/developers/horizon/reference/resources/transaction.html) resource.
  - Attribute `max_fee` in [Transaction](https://www.stellar.org/developers/horizon/reference/resources/transaction.html) resource.

The changes are required by [CAP-15](https://github.com/stellar/stellar-protocol/blob/master/core/cap-0015.md).

### Changes

* Added support for [CAP-27](https://github.com/stellar/stellar-protocol/blob/master/core/cap-0027.md) and [SEP-23](https://github.com/stellar/stellar-protocol/blob/master/ecosystem/sep-0023.md) [#2491](https://github.com/stellar/go/pull/2491).
* The XDR definition of a transaction memo is a string.
However, XDR strings are actually binary blobs with no enforced encoding.
It is possible to set the memo in a transaction envelope to a binary sequence which is not valid ASCII or unicode.
Previously, if you wanted to recover the original binary sequence for a transaction memo, you would have to decode the transaction's envelope.
In this release, we have added a `memo_bytes` field to the Horizon transaction response for transactions with `memo_type` equal `text`.
`memo_bytes` stores the base 64 encoding of the memo bytes set in the transaction envelope [#2485](https://github.com/stellar/go/pull/2485).

## v1.1.0

### **IMPORTANT**: Database migration

This version includes a significant database migration which changes the column types of `fee_charged` and `max_fee` in the `history_transactions` table from `integer` to `bigint`. This essential change paves the way for fee bump transactions ([CAP 15](https://github.com/stellar/stellar-protocol/blob/master/core/cap-0015.md)), a major improvement that will be released soon in Stellar Protocol 13.

This migration will run for a long time, especially if you have a Horizon database with full history. For reference, it took around 8 hours and 42 minutes to complete this migration on a AWS db.r4.8xlarge instance with full transaction history.

To execute the migration run `horizon db migrate up` using the Horizon v1.1.0 binary.

**Important Note**: Horizon should not be serving requests or ingesting while the migration is running. For service continuity, if you run a production Horizon deployment it is recommended that you perform the migration on a second instance and then switch over.

### Changes
* DB: Remove unnecessary duplicate indexes: `index_history_transactions_on_id`, `index_history_ledgers_on_id`, `exp_asset_stats_by_code`, and `asset_by_code` ([#2419](https://github.com/stellar/go/pull/2419)).
* DB: Remove asset_stats table which is no longer necessary ([#2419](https://github.com/stellar/go/pull/2419)).
* Validate transaction hash IDs as 64 lowercase hex chars. As such, wrongly-formatted parameters which used to cause 404 (`Not found`) errors will now cause 400 (`Bad request`) HTTP errors ([#2394](https://github.com/stellar/go/pull/2394)).
* Fix ask and bid price levels of `GET /order_book` when encountering non-canonical price values. The `limit` parameter is now respected and levels are coallesced properly. Also, `price_r` is now in canonical form ([#2400](https://github.com/stellar/go/pull/2400)).
* Added missing top-level HAL links to the `GET /` response ([#2407](https://github.com/stellar/go/pull/2407)).
* Full transaction details are now included in the `POST /transactions` response. If you submit a transaction and it succeeds, the response will match the `GET /transactions/{hash}` response ([#2406](https://github.com/stellar/go/pull/2406)).
* The following attributes are now included in the transaction resource:
    * `fee_account` (the account which paid the transaction fee)
    * `fee_bump_transaction` (only present in Protocol 13 fee bump transactions)
    * `inner_transaction` (only present in Protocol 13 fee bump transactions) ([#2406](https://github.com/stellar/go/pull/2406)).
* Add support for [CAP0018](https://github.com/stellar/stellar-protocol/blob/master/core/cap-0018.md): Fine-Grained Control of Authorization (Protocol 13) ([#2423](https://github.com/stellar/go/pull/2423)).
  - Add `is_authorized_to_maintain_liabilities` to `Balance`.
    <pre>
    "balances": [
      {
        "is_authorized": true,
        <b>"is_authorized_to_maintain_liabilities": true,</b>
        "balance": "27.1374422",
        "limit": "922337203685.4775807",
        "buying_liabilities": "0.0000000",
        "selling_liabilities": "0.0000000",
        "last_modified_ledger": 28893780,
        "asset_type": "credit_alphanum4",
        "asset_code": "USD",
        "asset_issuer": "GBSTRUSD7IRX73RQZBL3RQUH6KS3O4NYFY3QCALDLZD77XMZOPWAVTUK"
      },
      {
        "balance": "1.5000000",
        "buying_liabilities": "0.0000000",
        "selling_liabilities": "0.0000000",
        "asset_type": "native"
      }
    ]
    </pre>
  - Add `authorize_to_maintain_liabilities` to `AllowTrust` operation.
    <pre>
    {
      "id": "124042211741474817",
      "paging_token": "124042211741474817",
      "transaction_successful": true,
      "source_account": "GBSTRUSD7IRX73RQZBL3RQUH6KS3O4NYFY3QCALDLZD77XMZOPWAVTUK",
      "type": "allow_trust",
      "type_i": 7,
      "created_at": "2020-03-27T03:40:10Z",
      "transaction_hash": "a77d4ee5346d55fb8026cdcdad6e4b5e0c440c96b4627e3727f4ccfa6d199e94",
      "asset_type": "credit_alphanum4",
      "asset_code": "USD",
      "asset_issuer": "GBSTRUSD7IRX73RQZBL3RQUH6KS3O4NYFY3QCALDLZD77XMZOPWAVTUK",
      "trustee": "GBSTRUSD7IRX73RQZBL3RQUH6KS3O4NYFY3QCALDLZD77XMZOPWAVTUK",
      "trustor": "GA332TXN6BX2DYKGYB7FW5BWV2JLQKERNX4T7EUJT4MHWOW2TSGC2SPM",
      "authorize": true,
      <b>"authorize_to_maintain_liabilities": true,</b>
    }
    </pre>
  - Add effect `trustline_authorized_to_maintain_liabilities`.
    <pre>
    {
      "id": "0124042211741474817-0000000001",
      "paging_token": "124042211741474817-1",
      "account": "GBSTRUSD7IRX73RQZBL3RQUH6KS3O4NYFY3QCALDLZD77XMZOPWAVTUK",
      <b>"type": "trustline_authorized_to_maintain_liabilities",</b>
      <b>"type_i": 25,</b>
      "created_at": "2020-03-27T03:40:10Z",
      "trustor": "GA332TXN6BX2DYKGYB7FW5BWV2JLQKERNX4T7EUJT4MHWOW2TSGC2SPM",
      "asset_type": "credit_alphanum4",
      "asset_code": "USD"
    }
    </pre>
* It is no longer possible to use Redis as a mechanism for rate-limiting requests ([#2409](https://github.com/stellar/go/pull/2409)).

* Make `GET /trades` generate an empty response instead of a 404 when no
 trades are found.

## v1.0.1

### Fixed
* Fix `horizon db reap` bug which caused the command to exit without deleting any history table rows ([#2336](https://github.com/stellar/go/pull/2336)).
* The horizon reap system now also deletes rows from `history_trades`. Previously, the reap system only deleted rows from `history_operation_participants`, `history_operations`, `history_transaction_participants`, `history_transactions`, `history_ledgers`, and `history_effects` ([#2336](https://github.com/stellar/go/pull/2336)).
* Fix deadlock when running `horizon db reingest range` ([#2373](https://github.com/stellar/go/pull/2373)).
* Fix signer update effects ([#2375](https://github.com/stellar/go/pull/2375)).
* Fix incorrect error in log when shutting down the system while `verifyState` is running ([#2366](https://github.com/stellar/go/pull/2366)).
* Expose date header to CORS clients ([#2316](https://github.com/stellar/go/pull/2316)).
* Fix inconsistent ledger view in `/accounts/{id}` when streaming ([#2344](https://github.com/stellar/go/pull/2344)).

### Removed
* Dropped support for Go 1.12. ([#2346](https://github.com/stellar/go/pull/2346)).

## v1.0.0

### Before you upgrade

* If you were using the new ingestion in one of the previous versions of Horizon, you must first remove `ENABLE_EXPERIMENTAL_INGESTION` feature flag and restart all Horizon instances before deploying a new version.
* The init stage (state ingestion) for the public Stellar network requires around 1.5GB of RAM. This memory is released after the state ingestion. State ingestion is performed only once. Restarting the server will not trigger it unless Horizon has been upgraded to a newer version (with an updated ingestion pipeline). It's worth noting that the required memory will become smaller and smaller as more of the buckets in the history archive become [CAP-20](https://github.com/stellar/stellar-protocol/blob/master/core/cap-0020.md) compatible. Some endpoints are **not available** during state ingestion.
* The CPU footprint of the new ingestion is modest. We were able to successfully run ingestion on an [AWS `c5.xlarge`](https://aws.amazon.com/ec2/instance-types/c5/) instance. The init stage takes a few minutes on `c5.xlarge`. `c5.xlarge` is the equivalent of 4 vCPUs and 8GB of RAM. The definition of vCPU for the c5 large family in AWS is the following:
> The 2nd generation Intel Xeon Scalable Processors (Cascade Lake) or 1st generation Intel Xeon Platinum 8000 series (Skylake-SP) processor with a sustained all core Turbo frequency of up to 3.4GHz, and single core turbo frequency of up to 3.5 GHz.

* The state data requires an additional 6GB DB disk space for the public Stellar network (as of February 2020). The disk usage will increase when the number of Stellar ledger entries increases.
  * `accounts_signers` table: 2340 MB
  * `trust_lines` table: 2052 MB
  * `accounts` table: 1545 MB
  * `offers` table: 61 MB
  * `accounts_data` table: 15 MB
  * `exp_asset_stats` table: less than 1 MB
* A new environment variable (or command line flag) needs to be set so that Horizon can ingest state from the history archives:
   * `HISTORY_ARCHIVE_URLS="archive1,archive2,archive3"` (if you don't have your own pubnet history archive, you can use one of SDF's archives, for example `https://history.stellar.org/prd/core-live/core_live_001`)
* Horizon serves the endpoints `/paths` and `/order_book` from an in-memory graph, which is only available on ingesting instances. If some of the instances in your cluster are not configured to ingest, you can configure your proxy server to route those endpoints to the ingesting instances. This is beyond the scope of this document - consult the relevant documentation for your proxy server. A better solution for this will be released in the next Horizon version.

### New Ingestion System

The most substantial element of this release is a full rewrite of Horizon's ledger ingestion engine, which enables some key features:

* A set of important new endpoints (see below). Some of these were impossible under the previous ingestion architecture.
* An in-memory order book graph for rapid querying.
* The ability to run parallel ingestion over multiple Horizon hosts, improving service availability for production deployments.

The new engine resolves multiple issues that were present in the old system. For example:

* Horizon's coupling to Stellar-Core's database is dramatically reduced.
* Data inconsistency due to lag between endpoints is eliminated.
* Slow endpoints (path-finding for example) are now speedy.

Finally, the rearchitecting makes new reliability features possible. An example is the new internal state verifier, which guarantees consistency between the local Horizon state and the public history archives.

The [admin guide](https://github.com/stellar/go/blob/release-horizon-v0.25.0/services/horizon/internal/docs/admin.md) contains all the information needed to operate the new ingestion system.

### Added

- Add [/accounts](https://www.stellar.org/developers/horizon/reference/endpoints/accounts.html) endpoint, which allows filtering accounts that have a given signer or a trustline to an asset.
- Add [/offers](https://www.stellar.org/developers/horizon/reference/endpoints/offers.html) endpoint, which lists all offers on the network and allows filtering by seller account or by selling or buying asset.
- Add [/paths/strict-send](https://www.stellar.org/developers/horizon/reference/endpoints/path-finding-strict-send.html) endpoint, which enables discovery of optimal "strict send" paths between assets.
- Add [/paths/strict-receive](https://www.stellar.org/developers/horizon/reference/endpoints/path-finding-strict-receive.html) endpoint, which enables discovery of optimal "strict receive" paths between assets.
- Add the fields `max_fee` and `fee_charged` to [/fee_stats](https://www.stellar.org/developers/horizon/reference/endpoints/fee-stats.html).

### Breaking changes

### Changed

- Change multiple operation types to their canonical names for [operation resources](https://www.stellar.org/developers/horizon/reference/resources/operation.html) ([#2134](https://github.com/stellar/go/pull/2134)).
- Change the type of the following fields from `number` to `string`:

    - Attribute `offer_id` in [manage buy offer](https://www.stellar.org/developers/horizon/reference/resources/operation.html#manage-buy-offer) and [manage sell offer](https://www.stellar.org/developers/horizon/reference/resources/operation.html#manage-sell-offer) operations.
    - Attribute `offer_id` in `Trade` [effect](https://www.stellar.org/developers/horizon/reference/resources/effect.html#trading-effects).
    - Attribute `id` in [Offer](https://www.stellar.org/developers/horizon/reference/resources/offer.html) resource.
    - Attribute `timestamp` and `trade_count` in [Trade Aggregation](https://www.stellar.org/developers/horizon/reference/resources/trade_aggregation.html) resource.

    See [#1609](https://github.com/stellar/go/issues/1609), [#1909](https://github.com/stellar/go/pull/1909) and [#1912](https://github.com/stellar/go/issues/1912) for more details.

### Removed

- `/metrics` endpoint is no longer part of the public API. It is now served on `ADMIN_PORT/metrics`. `ADMIN_PORT` can be set using env variable or `--admin-port` CLI param.
- Remove the following fields from [/fee_stats](https://www.stellar.org/developers/horizon/reference/endpoints/fee-stats.html):

    - `min_accepted_fee`
    - `mode_accepted_fee`
    - `p10_accepted_fee`
    - `p20_accepted_fee`
    - `p30_accepted_fee`
    - `p40_accepted_fee`
    - `p50_accepted_fee`
    - `p60_accepted_fee`
    - `p70_accepted_fee`
    - `p80_accepted_fee`
    - `p90_accepted_fee`
    - `p95_accepted_fee`
    - `p99_accepted_fee`

- Remove `fee_paid` field from [Transaction resource](https://www.stellar.org/developers/horizon/reference/resources/transaction.html) (Use `fee_charged` and `max_fee` fields instead - see [#1372](https://github.com/stellar/go/issues/1372)).

## v0.24.1

* Add cache to improve performance of experimental ingestion system (#[2004](https://github.com/stellar/go/pull/2004)).
* Fix experimental ingestion bug where ledger changes were not applied in the correct order (#[2050](https://github.com/stellar/go/pull/2050)).
* Fix experimental ingestion bug where unique constraint errors are incurred when the ingestion system has to reingest state from history archive checkpoints (#[2055](https://github.com/stellar/go/pull/2055)).
* Fix experimental ingestion bug where a race condition during shutdown leads to a crash (#[2058](https://github.com/stellar/go/pull/2058)).

## v0.24.0

* Add `fee_charged` and `max_fee` objects to `/fee_stats` endpoint ([#1964](https://github.com/stellar/go/pull/1964)).
* Experimental ledger header ingestion processor ([#1949](https://github.com/stellar/go/pull/1949)).
* Improved performance of asset stats processor ([#1987](https://github.com/stellar/go/pull/1987)).
* Provide mechanism for retrying XDR stream errors ([#1899](https://github.com/stellar/go/pull/1899)).
* Emit error level log after 3 failed attempts to validate state ([#1918](https://github.com/stellar/go/pull/1918)).
* Fixed out of bounds error in ledger backend reader ([#1914](https://github.com/stellar/go/pull/1914)).
* Fixed out of bounds error in URL params handler ([#1973](https://github.com/stellar/go/pull/1973)).
* Rename `OperationFeeStats` to `FeeStats` ([#1952](https://github.com/stellar/go/pull/1952)).
* All DB queries are now cancelled when request is cancelled/timeout. ([#1950](https://github.com/stellar/go/pull/1950)).
* Fixed multiple issues connected to graceful shutdown of Horizon.

### Scheduled Breaking Changes

* All `*_accepted_fee` fields in `/fee_stats` endpoint are deprecated. Fields will be removed in Horizon 0.25.0.

Previously scheduled breaking changes reminders:

* The following operation type names have been deprecated: `path_payment`, `manage_offer` and `create_passive_offer`. The names will be changed to: `path_payment_strict_receive`, `manage_sell_offer` and `create_passive_sell_offer` in 0.25.0. This has been previously scheduled for 0.22.0 release.
* `fee_paid` field on Transaction resource has been deprecated and will be removed in 0.25.0 (previously scheduled for 0.22.0). Please use new fields added in 0.18.0: `max_fee` that defines the maximum fee the source account is willing to pay and `fee_charged` that defines the fee that was actually paid for a transaction. See [CAP-0005](https://github.com/stellar/stellar-protocol/blob/master/core/cap-0005.md) for more information.
* The type for the following attributes will be changed from `int64` to `string` in 0.25.0 (previously scheduled for 0.22.0):
  - Attribute `offer_id` in [manage buy offer](https://www.stellar.org/developers/horizon/reference/resources/operation.html#manage-buy-offer) and [manage sell offer](https://www.stellar.org/developers/horizon/reference/resources/operation.html#manage-sell-offer) operations.
  - Attribute `offer_id` in `Trade` effect.
  - Attribute `id` in [Offer](https://www.stellar.org/developers/horizon/reference/resources/offer.html) resource.
  - Attribute `timestamp` and `trade_count` in [Trade Aggregation](https://www.stellar.org/developers/horizon/reference/resources/trade_aggregation.html) resource.

Check [Beta Testing New Ingestion System](https://github.com/stellar/go/blob/master/services/horizon/internal/expingest/BETA_TESTING.md) if you want to test the new ingestion system.

## v0.23.1

* Add `ReadTimeout` to Horizon HTTP server configuration to fix potential DoS vector.

## v0.23.0

* New features in experimental ingestion (to enable: set `--enable-experimental-ingestion` CLI param or `ENABLE_EXPERIMENTAL_INGESTION=true` env variable):
  * All state-related endpoints (i.e. ledger entries) are now served from Horizon DB (except `/account/{account_id}`)

  * `/order_book` offers data is served from in-memory store ([#1761](https://github.com/stellar/go/pull/1761))

  * Add `Latest-Ledger` header with the sequence number of the most recent ledger processed by the experimental ingestion system. Endpoints built on the experimental ingestion system will always respond with data which is consistent with the ledger in `Latest-Ledger` ([#1830](https://github.com/stellar/go/pull/1830))

  * Add experimental support for filtering accounts who are trustees to an asset via `/accounts`. Example:\
  `/accounts?asset=COP:GC2GFGZ5CZCFCDJSQF3YYEAYBOS3ZREXJSPU7LUJ7JU3LP3BQNHY7YKS`\
  returns all accounts who have a trustline to the asset `COP` issued by account `GC2GFG...` ([#1835](https://github.com/stellar/go/pull/1835))

  * Experimental "Accounts For Signers" end-point now returns a full account resource ([#1876](https://github.com/stellar/go/issues/1875))
* Prevent "`multiple response.WriteHeader calls`" errors when streaming ([#1870](https://github.com/stellar/go/issues/1870))
* Fix an interpolation bug in `/fee_stats` ([#1857](https://github.com/stellar/go/pull/1857))
* Fix a bug in `/paths/strict-send` where occasionally bad paths were returned ([#1863](https://github.com/stellar/go/pull/1863))

## v0.22.2

* Fixes a bug in accounts for signer ingestion processor.

## v0.22.1

* Fixes a bug in path payment ingestion code.

## v0.22.0

* Adds support for Stellar Protocol v12.

### Scheduled Breaking Changes

* The following operation type names have been deprecated: `path_payment`, `manage_offer` and `create_passive_offer`. The names will be changed to: `path_payment_strict_receive`, `manage_sell_offer` and `create_passive_sell_offer` in 0.25.0. This has been previously scheduled for 0.22.0 release.
* `fee_paid` field on Transaction resource has been deprecated and will be removed in 0.23.0 (previously scheduled for 0.22.0). Please use new fields added in 0.18.0: `max_fee` that defines the maximum fee the source account is willing to pay and `fee_charged` that defines the fee that was actually paid for a transaction. See [CAP-0005](https://github.com/stellar/stellar-protocol/blob/master/core/cap-0005.md) for more information.
* The type for the following attributes will be changed from `int64` to `string` in 0.23.0 (previously scheduled for 0.22.0):
  - Attribute `offer_id` in [manage buy offer](https://www.stellar.org/developers/horizon/reference/resources/operation.html#manage-buy-offer) and [manage sell offer](https://www.stellar.org/developers/horizon/reference/resources/operation.html#manage-sell-offer) operations.
  - Attribute `offer_id` in `Trade` effect.
  - Attribute `id` in [Offer](https://www.stellar.org/developers/horizon/reference/resources/offer.html) resource.
  - Attribute `timestamp` and `trade_count` in [Trade Aggregation](https://www.stellar.org/developers/horizon/reference/resources/trade_aggregation.html) resource.

## v0.21.1

* Fixes a bug in initial schema migration file.

## v0.21.0

### Database migration notes

This version adds a new index on a table used by experimental ingestion system. If it has not been enabled, migration will be instant. If you migrate from a previous version with experimental ingestion system enabled database migration can take a couple minutes.

### Changes

* `/paths/strict-send` can now accept a `destination_account` parameter. If `destination_account` is provided then the endpoint will return all payment paths which terminate with an asset held by `destination_account`. Note that the endpoint will accept `destination_account` or `destination_assets` but not both. `destination_assets` is a comma separated list of assets encoded as `native` or `code:issuer`.
* `/paths/strict-receive` can now accept a `source_assets` parameter instead of `source_account` parameter. If `source_assets` is provided the endpoint will return all payment paths originating from an asset in `source_assets`. Note that the endpoint will accept `source_account` or `source_assets` but not both. `source_assets` is a comma separated list of assets encoded as `native` or `code:issuer`.
* Add experimental support for `/offers`. To enable it, set `--enable-experimental-ingestion` CLI param or `ENABLE_EXPERIMENTAL_INGESTION=true` env variable.
* When experimental ingestion is enabled a state verification routine is started every 64 ledgers to ensure a local state is the same as in history buckets. This can be disabled by setting `--ingest-disable-state-verification` CLI param or `INGEST-DISABLE-STATE-VERIFICATION` env variable.
* Add flag to apply pending migrations before running horizon. If there are pending migrations, previously you needed to run `horizon db migrate up` before running `horizon`. Those two steps can be combined into one with the `--apply-migrations` flag (`APPLY_MIGRATIONS` env variable).
* Improved the speed of state ingestion in experimental ingestion system.
* Fixed a bug in "Signers for Account" (experimental) transaction meta ingesting code.
* Fixed performance issue in Effects related endpoints.
* Fixed DoS vector in Go HTTP/2 implementation.
* Dropped support for Go 1.10, 1.11.

Check [Beta Testing New Ingestion System](https://github.com/stellar/go/blob/master/services/horizon/internal/expingest/BETA_TESTING.md) if you want to test new ingestion system.

## v0.20.1

* Add `--ingest-state-reader-temp-set` flag (`INGEST_STATE_READER_TEMP_SET` env variable) which defines the storage type used for temporary objects during state ingestion in the new ingestion system. The possible options are: `memory` (requires ~1.5GB RAM, fast) and `postgres` (stores data in temporary table in Postgres, less RAM but slower).

Check [Beta Testing New Ingestion System](https://github.com/stellar/go/blob/master/services/horizon/internal/expingest/BETA_TESTING.md) if you want to test new ingestion system.

## v0.20.0

If you want to use experimental ingestion skip this version and use v0.20.1 instead. v0.20.0 has a performance issue.

### Changes

* Experimental ingestion system is now run concurrently on all Horizon servers (with feature flag set - see below). This improves ingestion availability.
* Add experimental path finding endpoints which use an in memory order book for improved performance. To enable the endpoints set `--enable-experimental-ingestion` CLI param or `ENABLE_EXPERIMENTAL_INGESTION=true` env variable. Note that the `enable-experimental-ingestion` flag enables both the new path finding endpoints and the accounts for signer endpoint. There are two path finding endpoints. `/paths/strict-send` returns payment paths where both the source and destination assets are fixed. This endpoint is able to answer questions like: "Get me the most EUR possible for my 10 USD." `/paths/strict-receive` is the other endpoint which is an alias to the existing `/paths` endpoint.
* `--enable-accounts-for-signer` CLI param or `ENABLE_ACCOUNTS_FOR_SIGNER=true` env variable are merged with `--enable-experimental-ingestion` CLI param or `ENABLE_EXPERIMENTAL_INGESTION=true` env variable.
* Add experimental get offers by id endpoint`/offers/{id}` which uses the new ingestion system to fill up the offers table. To enable it, set `--enable-experimental-ingestion` CLI param or `ENABLE_EXPERIMENTAL_INGESTION=true` env variable.

Check [Beta Testing New Ingestion System](https://github.com/stellar/go/blob/master/services/horizon/internal/expingest/BETA_TESTING.md) if you want to test new ingestion system.

### Scheduled Breaking Changes

* `fee_paid` field on Transaction resource has been deprecated and will be removed in 0.22.0. Please use new fields added in 0.18.0: `max_fee` that defines the maximum fee the source account is willing to pay and `fee_charged` that defines the fee that was actually paid for a transaction. See [CAP-0005](https://github.com/stellar/stellar-protocol/blob/master/core/cap-0005.md) for more information. This change has been previously scheduled for 0.19.0 release.
* The following operation type names have been deprecated: `manage_offer` and `create_passive_offer`. The names will be changed to: `manage_sell_offer` and `create_passive_offer` in 0.22.0. This has been previously scheduled for 0.19.0 release.
* The type for the following attributes will be changed from `int64` to `string` in 0.22.0:
  - Attribute `offer_id` in [manage buy offer](https://www.stellar.org/developers/horizon/reference/resources/operation.html#manage-buy-offer) and [manage sell offer](https://www.stellar.org/developers/horizon/reference/resources/operation.html#manage-sell-offer) operations.
  - Attribute `offer_id` in `Trade` effect.
  - Attribute `id` in [Offer](https://www.stellar.org/developers/horizon/reference/resources/offer.html) resource.
  - Attribute `timestamp` and `trade_count` in [Trade Aggregation](https://www.stellar.org/developers/horizon/reference/resources/trade_aggregation.html) resource.

If you are an SDK maintainer, update your code to prepare for this change.

## v0.19.0

* Add `join` parameter to operations and payments endpoints. Currently, the only valid value for the parameter is `transactions`. If `join=transactions` is included in a request then the response will include a `transaction` field for each operation in the response.
* Add experimental "Accounts For Signers" endpoint. To enable it set `--enable-accounts-for-signer` CLI param or `ENABLE_ACCOUNTS_FOR_SIGNER=true` env variable. Additionally new feature requires links to history archive: CLI: `--history-archive-urls="archive1,archive2,archive3"`, env variable: `HISTORY_ARCHIVE_URLS="archive1,archive2,archive3"`. This will expose `/accounts` endpoint. This requires around 4GB of RAM for initial state ingestion.

Check [Beta Testing New Ingestion System](https://github.com/stellar/go/blob/master/services/horizon/internal/expingest/BETA_TESTING.md) if you want to test new ingestion system.

## v0.18.1

* Fixed `/fee_stats` to correctly calculate ledger capacity in protocol v11.
* Fixed `horizon db clean` command to truncate all tables.

## v0.18.0

### Breaking changes

* Horizon requires Postgres 9.5+.
* Removed `paging_token` field from `/accounts/{id}` endpoint.
* Removed `/operation_fee_stats` endpoint. Please use `/fee_stats`.

### Deprecations

* `fee_paid` field on Transaction resource has been deprecated and will be removed in 0.19.0. Two new fields have been added: `max_fee` that defines the maximum fee the source account is willing to pay and `fee_charged` that defines the fee that was actually paid for a transaction. See [CAP-0005](https://github.com/stellar/stellar-protocol/blob/master/core/cap-0005.md) for more information.
* The following operation type names have been deprecated: `manage_offer` and `create_passive_offer`. The names will be changed to: `manage_sell_offer` and `create_passive_offer` in 0.19.0.

### Changes

* The following new config parameters were added. When old `max-db-connections` config parameter is set, it has a priority over the the new params. Run `horizon help` for more information.
  * `horizon-db-max-open-connections`,
  * `horizon-db-max-idle-connections`,
  * `core-db-max-open-connections`,
  * `core-db-max-idle-connections`.
* Fixed `fee_paid` value in Transaction resource (#1358).
* Fix "int64: value out of range" errors in trade aggregations (#1319).
* Improved `horizon db reingest range` command.

## v0.17.6 - 2019-04-29

* Fixed a bug in `/order_book` when sum of amounts at a single price level exceeds `int64_max` (#1037).
* Fixed a bug generating `ERROR` level log entries for bad requests (#1186).

## v0.17.5 - 2019-04-24

* Support for stellar-core [v11.0.0](https://github.com/stellar/stellar-core/releases/tag/v11.0.0).
* Display trustline authorization state in the balances list.
* Improved actions code.
* Improved `horizon db reingest` command handling code.
* Tracking app name and version that connects to Horizon (`X-App-Name`, `X-App-Version`).

## v0.17.4 - 2019-03-14

* Support for Stellar-Core 10.3.0 (new database schema v9).
* Fix a bug in `horizon db reingest` command (no log output).
* Multiple code improvements.

## v0.17.3 - 2019-03-01

* Fix a bug in `txsub` package that caused returning invalid status when resubmitting old transactions (#969).

## v0.17.2 - 2019-02-28

* Critical fix bug

## v0.17.1 - 2019-02-28

### Changes

* Fixes high severity error in ingestion system.
* Account detail endpoint (`/accounts/{id}`) includes `last_modified_ledger` field for account and for each non-native asset balance.

## v0.17.0 - 2019-02-26

### Upgrade notes

This release introduces ingestion of failed transactions. This feature is turned off by default. To turn it on set environment variable: `INGEST_FAILED_TRANSACTIONS=true` or CLI param: `--ingest-failed-transactions=true`. Please note that ingesting failed transactions can double DB space requirements (especially important for full history deployments).

### Database migration notes

Previous versions work fine with new schema so you can migrate (`horizon db migrate up` using new binary) database without stopping the Horizon process. To reingest ledgers run `horizon db reingest` using Horizon 0.17.0 binary. You can take advantage of the new `horizon db reingest range` for parallel reingestion.

### Deprecations

* `/operation_fee_stats` is deprecated in favour of `/fee_stats`. Will be removed in v0.18.0.

### Breaking changes

* Fields removed in this version:
  * Root > `protocol_version`, use `current_protocol_version` and `core_supported_protocol_version`.
  * Ledger > `transaction_count`, use `successful_transaction_count` and `failed_transaction_count`.
  * Signer > `public_key`, use `key`.
* This Horizon version no longer supports Core <10.0.0. Horizon can still ingest version <10 ledgers.
* Error event name during streaming changed to `error` to follow W3C specification.

### Changes

* Added ingestion of failed transactions (see Upgrade notes). Use `include_failed=true` GET parameter to display failed transactions and operations in collection endpoints.
* `/fee_stats` endpoint has been extended with fee percentiles and ledger capacity usage. Both are useful in transaction fee estimations.
* Fixed a bug causing slice bounds out of range at `/account/{id}/offers` endpoint during streaming.
* Added `horizon db reingest range X Y` that reingests ledgers between X and Y sequence number (closed intervals).
* Many code improvements.

## v0.16.0 - 2019-02-04

### Upgrade notes

* Ledger > Admins need to reingest old ledgers because we introduced `successful_transaction_count` and `failed_transaction_count`.

### Database migration notes

Previous versions work fine with Horizon 0.16.0 schema so you can migrate (`horizon db migrate up`) database without stopping the Horizon process. To reingest ledgers run `horizon db reingest` using Horizon 0.16.0 binary.

### Deprecations

* Root > `protocol_version` will be removed in v0.17.0. It is replaced by `current_protocol_version` and `core_supported_protocol_version`.
* Ledger > `transaction_count` will be removed in v0.17.0.
* Signer > `public_key` will be removed in v0.17.0.

### Changes

* Improved `horizon db migrate` script. It will now either success or show a detailed message regarding why it failed.
* Fixed effects ingestion of circular payments.
* Improved account query performances for payments and operations.
* Added `successful_transaction_count` and `failed_transaction_count` to `ledger` resource.
* Fixed the wrong protocol version displayed in `root` resource by adding `current_protocol_version` and `core_supported_protocol_version`.
* Improved streaming for single objects. It won't send an event back if the current event is the same as the last event sent.
* Fixed ingesting effects of empty trades. Empty trades will be ignored during ingestion.

## v0.15.4 - 2019-01-17

* Fixed multiple issues in transaction submission subsystem.
* Support for client fingerprint headers.
* Fixed parameter checking in `horizon db backfill` command.

## v0.15.3 - 2019-01-07

* Fixed a bug in Horizon DB reaping code.
* Fixed query checking code that generated `ERROR`-level log entries for invalid input.

## v0.15.2 - 2018-12-13

* Added `horizon db init-asset-stats` command to initialize `asset_stats` table. This command should be run once before starting ingestion if asset stats are enabled (`ENABLE_ASSET_STATS=true`).
* Fixed `asset_stats` table to support longer `home_domain`s.
* Fixed slow trades DB query.

## v0.15.1 - 2018-11-09

* Fixed memory leak in SSE stream code.

## v0.15.0 - 2018-11-06

DB migrations add a new fields and indexes on `history_trades` table. This is a very large table in `CATCHUP_COMPLETE` deployments so migration may take a long time (depending on your DB hardware). Please test the migrations execution time on the copy of your production DB first.

This release contains several bug fixes and improvements:

* New `/operation_fee_stats` endpoint includes fee stats for the last 5 ledgers.
* ["Trades"](https://www.stellar.org/developers/horizon/reference/endpoints/trades.html) endpoint can now be streamed.
* In ["Trade Aggregations"](https://www.stellar.org/developers/horizon/reference/endpoints/trade_aggregations.html) endpoint, `offset` parameter has been added.
* Path finding bugs have been fixed and the algorithm has been improved. Check [#719](https://github.com/stellar/go/pull/719) for more information.
* Connections (including streams) are closed after timeout defined using `--connection-timeout` CLI param or `CONNECTION_TIMEOUT` environment variable. If Horizon is behind a load balancer with idle timeout set, it is recommended to set this to a value equal a few seconds less than idle timeout so streams can be properly closed by Horizon.
* Streams have been improved to check for updates every `--sse-update-frequency` CLI param or `SSE_UPDATE_FREQUENCY` environment variable seconds. If a new ledger has been closed in this period, new events will be sent to a stream. Previously streams checked for new events every 1 second, even when there were no new ledgers.
* Rate limiting algorithm has been changed to [GCRA](https://brandur.org/rate-limiting#gcra).
* Rate limiting in streams has been changed to be more fair. Now 1 *credit* has to be *paid* every time there's a new ledger instead of per request.
* Rate limiting can be disabled completely by setting `--per-hour-rate-limit=0` CLI param or `PER_HOUR_RATE_LIMIT=0` environment variable.
* Account flags now display `auth_immutable` value.
* Logs can be sent to a file. Destination file can be set using an environment variable (`LOG_FILE={file}`) or CLI parameter (`--log-file={file}`).

### Breaking changes

* Assets stats are disabled by default. This can be changed using an environment variable (`ENABLE_ASSET_STATS=true`) or CLI parameter (`--enable-asset-stats=true`). Please note that it has a negative impact on a DB and ingestion time.
* In ["Offers for Account"](https://www.stellar.org/developers/horizon/reference/endpoints/offers-for-account.html), `last_modified_time` field  endpoint can be `null` when ledger data is not available (has not been ingested yet).
* ["Trades for Offer"](https://www.stellar.org/developers/horizon/reference/endpoints/trades-for-offer.html) endpoint will query for trades that match the given offer on either side of trades, rather than just the "sell" offer. Offer IDs are now [synthetic](https://www.stellar.org/developers/horizon/reference/resources/trade.html#synthetic-offer-ids). You have to reingest history to update offer IDs.

### Other bug fixes

* `horizon db backfill` command has been fixed.
* Fixed `remoteAddrIP` function to support IPv6.
* Fixed `route` field in the logs when the request is rate limited.

## v0.14.2 - 2018-09-27

### Bug fixes

* Fixed and improved `txsub` package (#695). This should resolve many issues connected to `Timeout` responses.
* Improve stream error reporting (#680).
* Checking `ingest.Cursor` errors in `Session` (#679).
* Added account ID validation in `/account/{id}` endpoints (#684).

## v0.14.1 - 2018-09-19

This release contains several bug fixes:

* Assets stats can cause high CPU usage on stellar-core DB. If this slows down the database it's now possible to turn off this feature by setting `DISABLE_ASSET_STATS` feature flag. This can be set as environment variable (`DISABLE_ASSET_STATS=true`) or CLI parameter (`--disable-asset-stats=true`).
* Sometimes `/accounts/{id}/offers` returns `500 Internal Server Error` response when ledger data is not available yet (for new ledgers) or no longer available (`CATCHUP_RECENT` deployments). It's possible to set `ALLOW_EMPTY_LEDGER_DATA_RESPONSES` feature flag as environment variable (`ALLOW_EMPTY_LEDGER_DATA_RESPONSES=true`) or CLI parameter (`--allow-empty-ledger-data-responses=true`). With the flag set to `true` "Offers for Account" endpoint will return `null` in `last_modified_time` field when ledger data is not available, instead of `500 Internal Server Error` error.

### Bug fixes

* Feature flag to disable asset stats (#668).
* Feature flag to allow null ledger data in responses (#672).
* Fix empty memo field in JSON when memo_type is text (#635).
* Improved logging: some bad requests no longer generate `ERROR` level log entries (#654).
* `/friendbot` endpoint is available only when `FriendbotURL` is set in the config.

## v0.14.0 - 2018-09-06

### Breaking changes

* Offer resource `last_modified` field removed (see Bug Fixes section).
* Trade aggregations endpoint accepts only specific time ranges now (1/5/15 minutes, 1 hour, 1 day, 1 week).
* Horizon sends `Cache-Control: no-cache, no-store, max-age=0` HTTP header for all responses.

### Deprecations

* Account > Signers collection `public_key` field is deprecated, replaced by `key`.

### Changes

* Protocol V10 features:
  * New `bump_sequence` operation (as in [CAP-0001](https://github.com/stellar/stellar-protocol/blob/master/core/cap-0001.md)).
    * New [`bump_sequence`](https://www.stellar.org/developers/horizon/reference/resources/operation.html#bump-sequence) operation.
    * New `sequence_bumped` effect.
    * Please check [CAP-0001](https://github.com/stellar/stellar-protocol/blob/master/core/cap-0001.md) for new error codes for transaction submission.
  * Offer liabilities (as in [CAP-0003](https://github.com/stellar/stellar-protocol/blob/master/core/cap-0003.md)):
    * `/accounts/{id}` resources contain new fields: `buying_liabilities` and `selling_liabilities` for each entry in `balances`.
    * Please check [CAP-0003](https://github.com/stellar/stellar-protocol/blob/master/core/cap-0003.md) for new error codes for transaction submission.
* Added `source_amount` field to `path_payment` operations.
* Added `account_credited` and `account_debited` effects for `path_payment` operations.
* Friendbot link in Root endpoint is empty if not set in configuration.
* Improved `ingest` package logging.
* Improved HTTP logging (`forwarded_ip`, `route` fields, `duration` is always in seconds).
* `LOGGLY_HOST` env variable has been replaced with `LOGGLY_TAG` and is adding a tag to every log event.
* Dropped support for Go 1.8.

### Bug fixes

* New fields in Offer resource: `last_modified_ledger` and `last_modified_time`, replace buggy `last_modified` (#478).
* Fixed pagination in Trades for account endpoint (#486).
* Fixed a synchronization issue in `ingest` package (#603).
* Fixed Order Book resource links in Root endpoint.
* Fixed streaming in Offers for Account endpoint.

## v0.13.3 - 2018-08-23

### Bug fixes

* Fixed large amounts rendering in `/assets`.

## v0.13.2 - 2018-08-13

### Bug fixes

* Fixed a bug in `amount` and `price` packages triggering long calculations.

## v0.13.1 - 2018-07-26

### Bug fixes

* Fixed a conversion bug when `timebounds.max_time` is set to `INT64_MAX`.

## v0.13.0 - 2018-06-06

### Breaking changes

- `amount` field in `/assets` is now a String (to support Stellar amounts larger than `int64`).

### Changes

- Effect resource contains a new `created_at` field.
- Horizon responses are compressed.
- Ingestion errors have been improved.
- `horizon rebase` command was improved.

### Bug fixes

- Horizon now returns `400 Bad Request` for negative `cursor` values.

**Upgrade notes**

DB migrations add a new indexes on `history_trades`. This is very large table so migration may take a long time (depending on your DB hardware). Please test the migrations execution time on the copy of your production DB first.

## v0.12.3 - 2017-03-20

### Bug fixes

- Fix a service stutter caused by excessive `info` commands being issued from the root endpoint.


## v0.12.2 - 2017-03-14

This release is a bug fix release for v0.12.1 and v0.12.2.  *Please see the upgrade notes below if you did not already migrate your db for v0.12.0*

### Changes

- Remove strict validation on the `resolution` parameter for trade aggregations endpoint.  We will add this feature back in to the next major release.


## v0.12.1 - 2017-03-13

This release is a bug fix release for v0.12.0.  *Please see the upgrade notes below if you did not already migrate your db for v0.12.0*

### Bug fixes

- Fixed an issue caused by un-migrated trade rows. (https://github.com/stellar/go/issues/357)
- Command line flags are now useable for subcommands of horizon.


## v0.12.0 - 2017-03-08

Big release this time for horizon:  We've made a number of breaking changes since v0.11.0 and have revised both our database schema as well as our data ingestion system.  We recommend that you take a backup of your horizon database prior to upgrading, just in case.

### Upgrade Notes

Since this release changes both the schema and the data ingestion system, we recommend the following upgrade path to minimize downtime:

1. Upgrade horizon binaries, but do not restart the service
2. Run `horizon db migrate up` to migrate the db schema
3. Run `horizon db reingest` in a background session to begin the data reingestion process
4. Restart horizon

### Added

- Operation and payment resources were changed to add `transaction_hash` and `created_at` properties.
- The ledger resource was changed to add a `header_xdr` property.  Existing horizon installations should re-ingest all ledgers to populate the history database tables with the data.  In future versions of horizon we will disallow null values in this column.  Going forward, this change reduces the coupling of horizon to stellar-core, ensuring that horizon can re-import history even when the data is no longer stored within stellar-core's database.
- All Assets endpoint (`/assets`) that returns a list of all the assets in the system along with some stats per asset. The filters allow you to narrow down to any specific asset of interest.
- Trade Aggregations endpoint (`/trade_aggregations`) allow for efficient gathering of historical trade data. This is done by dividing a given time range into segments and aggregate statistics, for a given asset pair (`base`, `counter`) over each of these segments.

### Bug fixes

- Ingestion performance and stability has been improved.
- Changes to an account's inflation destination no longer produce erroneous "signer_updated" effects. (https://github.com/stellar/horizon/issues/390)


### Changed

- BREAKING CHANGE: The `base_fee` property of the ledger resource has been renamed to `base_fee_in_stroops`
- BREAKING CHANGE: The `base_reserve` property of the ledger resource has been renamed to `base_reserve_in_stroops` and is now expressed in stroops (rather than lumens) and as a JSON number.
- BREAKING CHANGE: The "Orderbook Trades" (`/orderbook/trades`) endpoint has been removed and replaced by the "All Trades" (`/trades`) endpoint.
- BREAKING CHANGE: The Trade resource has been modified to generalize assets as (`base`, `counter`) pairs, rather than the previous (`sold`,`bought`) pairs.
- Full reingestion (i.e. running `horizon db reingest`) now runs in reverse chronological order.

### Removed

- BREAKING CHANGE: Friendbot has been extracted to an external microservice.


## [v0.11.0] - 2017-08-15

### Bug fixes

- The ingestion system can now properly import envelopes that contain signatures that are zero-length strings.
- BREAKING CHANGE: specifying a `limit` of `0` now triggers an error instead of interpreting the value to mean "use the default limit".
- Requests that ask for more records than the maximum page size now trigger a bad request error, instead of an internal server error.
- Upstream bug fixes to xdr decoding from `github.com/stellar/go`.

### Changed

- BREAKING CHANGE: The payments endpoint now includes `account_merge` operations in the response.
- "Finished Request" log lines now include additional fields: `streaming`, `path`, `ip`, and `host`.
- Responses now include a `Content-Disposition: inline` header.


## [v0.10.1] - 2017-03-29

### Fixed
- Ingestion was fixed to protect against text memos that contain null bytes.  While memos with null bytes are legal in stellar-core, PostgreSQL does not support such values in string columns.  Horizon now strips those null bytes to fix the issue.

## [v0.10.0] - 2017-03-20

This is a fix release for v0.9.0 and v0.9.1


### Added
- Added `horizon db clear` helper command to clear previously ingested history.

### Fixed

- Embedded sql files for the database schema have been fixed agsain to be compatible with postgres 9.5. The configuration setting `row_security` has been removed from the dumped files.

## [v0.9.1] - 2017-03-20

### Fixed

- Embedded sql files for the database schema have been fixed to be compatible with postgres 9.5. The configuration setting `idle_in_transaction_session_timeout` has been removed from the dumped files.

## [v0.9.0] - 2017-03-20

This release was retracted due to a bug discovered after release.

### Added
- Horizon now exposes the stellar network protocol in several places:  It shows the currently reported protocol version (as returned by the stellar-core `info` command) on the root endpoint, and it reports the protocol version of each ledger resource.
- Trade resources now include a `created_at` timestamp.

### Fixed

- BREAKING CHANGE: The reingestion process has been updated.  Prior versions of horizon would enter a failed state when a gap between the imported history and the stellar-core database formed or when a previously imported ledger was no longer found in the stellar-core database.  This usually occurs when running stellar-core with the `CATCHUP_RECENT` config option.  With these changed, horizon will automatically trim "abandonded" ledgers: ledgers that are older than the core elder ledger.


## [v0.8.0] - 2017-02-07

### Added

- account signer resources now contain a type specifying the type of the signer: `ed25519_public_key`, `sha256_hash`, and `preauth_tx` are the present values used for the respective signer types.

### Changed

- The `public_key` field on signer effects and an account's signer summary has been renamed to `key` to reflect that new signer types are not necessarily specifying a public key anymore.

### Deprecated

- The `public_key` field on account signers and signer effects are deprecated

## [v0.7.1] - 2017-01-12

### Bug fixes

- Trade resources now include "bought_amount" and "sold_amount" fields when being viewed through the "Orderbook Trades" endpoint.
- Fixes #322: orderbook summaries with over 20 bids now return the correct price levels, starting with the closest to the spread.

## [v0.7.0] - 2017-01-10

### Added

- The account resource now includes links to the account's trades and data values.

### Bug fixes

- Fixes paging_token attribute of account resource
- Fixes race conditions in friendbot
- Fixes #202: Add price and price_r to "manage_offer" operation resources
- Fixes #318: order books for the native currency now filters correctly.

## [v0.6.2] - 2016-08-18

### Bug fixes

- Fixes streaming (SSE) requests, which were broken in v0.6.0

## [v0.6.1] - 2016-07-26

### Bug fixes

- Fixed an issue where accounts were not being properly returned when the  history database had no record of the account.


## [v0.6.0] - 2016-07-20

This release contains the initial implementation of the "Abridged History System".  It allows a horizon system to be operated without complete knowledge of the ledger's history.  With this release, horizon will start ingesting data from the earliest point known to the connected stellar-core instance, rather than ledger 1 as it behaved previously.  See the admin guide section titled "Ingesting stellar-core data" for more details.

### Added

- *Elder* ledgers have been introduced:  An elder ledger is the oldest ledger known to a db.  For example, the `core_elder_ledger` attribute on the root endpoint refers to the oldest known ledger stored in the connected stellar-core database.
- Added the `history-retention-count` command line flag, used to specify the amount of historical data to keep in the history db.  This is expressed as a number of ledgers, for example a value of `362880` would retain roughly 6 weeks of data given an average of 10 seconds per ledger.
- Added the `history-stale-threshold` command line flag to enable stale history protection.  See the admin guide for more info.
- Horizon now reports the last ledger ingested to stellar-core using the `setcursor` command.
- Requests for data that precede the recorded window of history stored by horizon will receive a `410 Gone` http response to allow software to differentiate from other "not found" situations.
- The new `db reap` command will manually trigger the deletion of unretained historical data
- A background process on the server now deletes unretained historical once per hour.

### Changed

- BREAKING: When making a streaming request, a normal error response will be returned if an error occurs prior to sending the first event.  Additionally, the initial http response and streaming preamble will not be sent until the first event is available.
- BREAKING: `horizon_latest_ledger` has renamed to `history_latest_ledger`
- Horizon no longer needs to begin the ingestion of historical data from ledger sequence 1.
- Rows in the `history_accounts` table are no longer identified using the "Total Order ID" that other historical records  use, but are rather using a simple auto-incremented id.

### Removed

- The `/accounts` endpoint, which lets a consumer page through the entire set of accounts in the ledger, has been removed.  The change from complete to an abridged history in horizon makes the endpoint mostly useless, and after consulting with the community we have decided to remove the endpoint.

## [v0.5.1] - 2016-04-28

### Added

  - ManageData operation data is now rendered in the various operation end points.

### Bug fixes

- Transaction memos that contain utf-8 are now properly rendered in browsers by properly setting the charset of the http response.

## [v0.5.0] - 2016-04-22

### Added

- BREAKING: Horizon can now import data from stellar-core without the aid of the horizon-importer project.  This process is now known as "ingestion", and is enabled by either setting the `INGEST` environment variable to "true" or specifying "--ingest" on the launch arguments for the horizon process.  Only one process should be running in this mode for any given horizon database.
- Add `horizon db init`, used to install the latest bundled schema for the horizon database.
- Add `horizon db reingest` command, used to update outdated or corrupt horizon database information.  Admins may now use `horizon db reingest outdated` to migrate any old data when updated horizon.
- Added `network_passphrase` field to root resource.
- Added `fee_meta_xdr` field to transaction resource.

### Bug fixes
- Corrected casing on the "offers" link of an account resource.

## [v0.4.0] - 2016-02-19

### Added

- Add `horizon db migrate [up|down|redo]` commands, used for installing schema migrations.  This work is in service of porting the horizon-importer project directly to horizon.
- Add support for TLS: specify `--tls-cert` and `--tls-key` to enable.
- Add support for HTTP/2.  To enable, use TLS.

### Removed

- BREAKING CHANGE: Removed support for building on go versions lower than 1.6

## [v0.3.0] - 2016-01-29

### Changes

- Fixed incorrect `source_amount` attribute on pathfinding responses.
- BREAKING CHANGE: Sequence numbers are now encoded as strings in JSON responses.
- Fixed broken link in the successful response to a posted transaction

## [v0.2.0] - 2015-12-01
### Changes

- BREAKING CHANGE: the `address` field of a signer in the account resource has been renamed to `public_key`.
- BREAKING CHANGE: the `address` on the account resource has been renamed to `account_id`.

## [v0.1.1] - 2015-12-01

### Added
- Github releases are created from tagged travis builds automatically

[v0.11.0]: https://github.com/stellar/horizon/compare/v0.10.1...v0.11.0
[v0.10.1]: https://github.com/stellar/horizon/compare/v0.10.0...v0.10.1
[v0.10.0]: https://github.com/stellar/horizon/compare/v0.9.1...v0.10.0
[v0.9.1]: https://github.com/stellar/horizon/compare/v0.9.0...v0.9.1
[v0.9.0]: https://github.com/stellar/horizon/compare/v0.8.0...v0.9.0
[v0.8.0]: https://github.com/stellar/horizon/compare/v0.7.1...v0.8.0
[v0.7.1]: https://github.com/stellar/horizon/compare/v0.7.0...v0.7.1
[v0.7.0]: https://github.com/stellar/horizon/compare/v0.6.2...v0.7.0
[v0.6.2]: https://github.com/stellar/horizon/compare/v0.6.1...v0.6.2
[v0.6.1]: https://github.com/stellar/horizon/compare/v0.6.0...v0.6.1
[v0.6.0]: https://github.com/stellar/horizon/compare/v0.5.1...v0.6.0
[v0.5.1]: https://github.com/stellar/horizon/compare/v0.5.0...v0.5.1
[v0.5.0]: https://github.com/stellar/horizon/compare/v0.4.0...v0.5.0
[v0.4.0]: https://github.com/stellar/horizon/compare/v0.3.0...v0.4.0
[v0.3.0]: https://github.com/stellar/horizon/compare/v0.2.0...v0.3.0
[v0.2.0]: https://github.com/stellar/horizon/compare/v0.1.1...v0.2.0
[v0.1.1]: https://github.com/stellar/horizon/compare/v0.1.0...v0.1.1<|MERGE_RESOLUTION|>--- conflicted
+++ resolved
@@ -7,14 +7,11 @@
 
 * Dropped support for Go 1.13.
 
-<<<<<<< HEAD
 ## v1.9.1
 
 * Fixed a bug that caused a fresh instance of Horizon to be unable to sync with testnet (Protocol 14) correctly. ([#3096](https://github.com/stellar/go/pull/3096))
 * Use underscore in JSON fields for claim predicate to make the API consistent. ([#3086](https://github.com/stellar/go/pull/3086))
 
-=======
->>>>>>> 3b3e8ebc
 ## v1.9.0
 
 This is release adds support for the upcoming Protocol 14 upgrade. However, Horizon still maintains backwards compatibility with Protocol 13, which means it is still safe to run this release before Protocol 14 is deployed.
